import React, { useState, useEffect, useRef } from 'react';
import { motion, AnimatePresence } from 'framer-motion';
import 'share-api-polyfill'
import { MilkdownEditorWrapper } from '../ui/MilkdownEditor';
import { CrepeEditorWrapper } from '../ui/CrepeEditor';
import { Note, NoteVersion } from '../../stores/notesStore';
import { 
  ArrowLeftIcon,
  ShareIcon,
  PlayIcon,
  PauseIcon,
  DocumentDuplicateIcon,
  SparklesIcon,
  TrashIcon
} from '@heroicons/react/24/outline';
import { BottomNavigation } from '../ui/BottomNavigation';
import { TextSummary } from '../TextSummary';
import { useAudioStore } from '../../stores/audioStore';
import { useAgentsStore } from '../../stores/agentsStore';
import { useNotesStore } from '../../stores/notesStore';
import { useRecordingStore } from '../../stores/recordingStore';
import { useTranscriptionStore } from '../../stores/transcriptionStore';
import { useRoutingStore } from '../../stores/routingStore';
import { TakeawayCard } from '../ui/TakeawayCard';
import { RunAgentsDialog } from '../ui/RunAgentsDialog';
import { ModelLoadingProgress } from '../ui/ModelLoadingProgress';
import { PencilIcon } from '@heroicons/react/24/solid';

interface NoteDetailScreenProps {
  note: Note;
  onBack: () => void;
  activeTab: 'record' | 'library' | 'agents' | 'settings';
  onTabChange: (tab: 'record' | 'library' | 'agents' | 'settings') => void;
}

export const NoteDetailScreen: React.FC<NoteDetailScreenProps> = ({
  note,
  onBack,
  activeTab,
  onTabChange,
}) => {
  // Get everything from stores
  const { 
    playAudio, 
    currentPlayingAudioUrl, 
    globalIsPlaying, 
    globalAudioDuration, 
    globalAudioCurrentTime,
    setIsUserInteracting 
  } = useAudioStore();
  
  const { 
    canRunAnyAgents, 
    getAutoRunAgents, 
    processNoteWithAllAutoAgents,
    isProcessing: agentsProcessing,
    processingStatus: agentsStatus
  } = useAgentsStore();
  
  const { 
    notes, 
    updateNote, 
    deleteNote, 
    saveVersion, 
    restoreVersion, 
    updateTags 
  } = useNotesStore();
  
  const { 
    startTranscriptionFromUrl,
    isNoteProcessing,
    getNoteProcessingStatus
  } = useTranscriptionStore();
  const { navigateToNote } = useRoutingStore();
  
  const [title, setTitle] = useState(note?.title || '');
  const [content, setContent] = useState(note?.content || '');
  const [tagInput, setTagInput] = useState('');
  const [showDeleteConfirm, setShowDeleteConfirm] = useState(false);
  const [showRetranscribeConfirm, setShowRetranscribeConfirm] = useState(false);
  const [showRunAgentsDialog, setShowRunAgentsDialog] = useState(false);
  const [isEditing, setIsEditing] = useState(false);
  const [editorContent, setEditorContent] = useState(content);
  const editorRef = useRef<any>(null);

  // Import status state
  const [importStatus, setImportStatus] = useState<'idle' | 'success' | 'error' | 'loading'>('idle');
  const [importMessage, setImportMessage] = useState<string>('');

  // Check if this is an agent-generated note
  const isAgentNote = note?.type === 'agent';
  const sourceNote = isAgentNote && note.sourceNoteIds?.[0] 
    ? notes.find(n => n.id === note.sourceNoteIds![0])
    : null;
  
  // Get transcription status for this specific note
  const isTranscribing = isNoteProcessing(note.id);
  const transcriptionStatus = getNoteProcessingStatus(note.id);

  // Update local state when note prop changes (for reactive updates)
  useEffect(() => {
    if (note) {
      setTitle(note.title);
      setContent(note.content);
    }
  }, [note]);

  // Force editor to update when content changes from transcription
  useEffect(() => {
    if (note?.content && note.content !== content) {
      setContent(note.content);
    }
  }, [note?.content]);

  // When toggling edit mode ON, use the original content
  useEffect(() => {
    setEditorContent(note?.content || '');
  }, [isEditing, note]);

  // Auto-save only when toggling out of edit mode
  useEffect(() => {
    if (!isEditing && note && editorContent !== note.content) {
      updateNote({ ...note, content: editorContent });
      setContent(editorContent);
    }
  }, [isEditing]);

  const handleTitleChange = (e: React.ChangeEvent<HTMLInputElement>) => {
    const newTitle = e.target.value;
    setTitle(newTitle);
    if (note) {
      updateNote({ ...note, title: newTitle });
    }
  };

  const handleEditorChange = (newContent: string) => {
    setEditorContent(newContent);
  };

  const handleRetranscribe = async () => {
    setShowRetranscribeConfirm(false);
    
    // Clear current content
    setContent('');
    updateNote({ ...note, content: '' });
    
    // Start transcription from URL - this handles storage URLs properly
    startTranscriptionFromUrl(note.audioUrl ?? '', note.id);
  };

  const handleAddTag = (e: React.KeyboardEvent<HTMLInputElement>) => {
    if (e.key === 'Enter' && tagInput.trim() && note) {
      const newTag = tagInput.trim();
      if (!note.tags.includes(newTag)) {
        const newTags = [...note.tags, newTag];
        updateTags(note.id, newTags);
        setTagInput('');
      }
    }
  };

  const handleRemoveTag = (tagToRemove: string) => {
    if (note) {
      const newTags = note.tags.filter(tag => tag !== tagToRemove);
      updateTags(note.id, newTags);
    }
  };

  const handleShareAudio = () => {
    navigator.share({
      title: 'Web Share API Polyfill',
      text: 'A polyfill for the Share API. Use it to share in both desktops and mobile devices.',
      url: "https://winstonfassett.com"
    })
    .then( _ => console.log('Yay, you shared it :)'))
    .catch( error => console.log('Oh noh! You couldn\'t share it! :\'(\n', error));
  }

  const handleCopyToClipboard = () => {
    const textContent = content.replace(/<[^>]*>/g, '');
    try {
      const clipboardData = new ClipboardItem({
        'text/html': new Blob([content], { type: 'text/html' }),
        'text/plain': new Blob([textContent], { type: 'text/plain' })
      });
      navigator.clipboard.write([clipboardData]);
    } catch (err) {
      navigator.clipboard.writeText(textContent);
    }
  };

  const handlePlayAudio = (e: React.MouseEvent) => {
    e.stopPropagation();
    e.preventDefault();
    console.log('🎵 NoteDetailScreen: Play button clicked', { 
      audioUrl: note.audioUrl,
      timestamp: new Date().toISOString()
    });
    
    // Mark user interaction immediately
    setIsUserInteracting(true);
    
    if (!note.audioUrl) {
      // Show user-friendly error instead of silent failure
      console.error('❌ NoteDetailScreen: No audio URL available');
      alert('❌ No audio recording available for this note');
      return;
    }
    playAudio(note.audioUrl);
  };

  const isCurrentlyPlaying = note.audioUrl === currentPlayingAudioUrl && globalIsPlaying;
  
  // ALWAYS use the note's stored duration - never let the audio element override it
  // The note duration is the actual recorded duration and should never change
  const effectiveDuration = note.duration || 0;
  
  // Only use globalAudioDuration for progress calculation if we don't have a stored duration
  const progressDuration = effectiveDuration > 0 ? effectiveDuration : globalAudioDuration;
  
  // Get agent-generated takeaways for this note
  const takeawayNotes = note.takeaways 
    ? notes.filter(n => note.takeaways?.includes(n.id))
    : [];
  const getWordCount = (text: string) => {
    const strippedText = text.replace(/<[^>]*>/g, '');
    return strippedText.trim().split(/\s+/).filter(word => word.length > 0).length;
  };

  const getCharacterCount = (text: string) => {
    const strippedText = text.replace(/<[^>]*>/g, '');
    return strippedText.length;
  };

  const formatDuration = (seconds: number) => {
    const mins = Math.floor(seconds / 60);
    const secs = seconds % 60;
    return `${mins}:${secs.toString().padStart(2, '0')}`;
  };

  const handleDeleteNote = () => {
    deleteNote(note.id);
    onBack();
  };

  const handleDeleteAudio = () => {
    setShowDeleteAudioConfirm(true);
  };

  const [showDeleteAudioConfirm, setShowDeleteAudioConfirm] = useState(false);

  const handleConfirmDeleteAudio = () => {
    if (note.audioUrl) {
      const updatedNote = { ...note, audioUrl: undefined, duration: undefined };
      updateNote(updatedNote);
    }
    setShowDeleteAudioConfirm(false);
  };

  const formatDate = (timestamp: number) => {
    return new Date(timestamp).toLocaleString(undefined, {
      year: 'numeric',
      month: 'long',
      day: 'numeric',
      hour: '2-digit',
      minute: '2-digit'
    });
  };

  const formatTime = (seconds: number) => {
    if (!isFinite(seconds) || isNaN(seconds) || seconds < 0) return '0:00';
    const mins = Math.floor(seconds / 60);
    const secs = Math.floor(seconds % 60);
    return `${mins}:${secs.toString().padStart(2, '0')}`;
  };

  // Import notes handler
  const handleImportNotes = async (importFn: () => Promise<any>) => {
    setImportStatus('loading');
    setImportMessage('Importing notes...');
    try {
      await importFn();
      setImportStatus('success');
      setImportMessage('Notes imported successfully!');
    } catch (err: any) {
      setImportStatus('error');
      setImportMessage('Failed to import notes: ' + (err?.message || 'Unknown error'));
    }
    setTimeout(() => {
      setImportStatus('idle');
      setImportMessage('');
    }, 4000);
  };

  if (!note) {
    return null;
  }

  return (
    <div className="flex flex-col h-full bg-gray-900 relative">
      {/* Import status feedback */}
      {importStatus !== 'idle' && (
        <div className={`fixed top-4 left-1/2 transform -translate-x-1/2 z-50 px-4 py-2 rounded-lg shadow-lg text-white font-semibold transition-all
          ${importStatus === 'success' ? 'bg-green-600' : importStatus === 'error' ? 'bg-red-600' : 'bg-indigo-600'}`}
        >
          {importMessage}
        </div>
      )}
      {/* Header */}
      <motion.header
        initial={{ opacity: 0, y: -20 }}
        animate={{ opacity: 1, y: 0 }}
        className="safe-area-top py-4 px-4 border-b border-gray-800"
      >
        <div className="max-w-4xl mx-auto">
        <div className="flex items-center justify-between">
          <button
            onClick={onBack}
            className="p-2 rounded-lg hover:bg-gray-800 transition-colors"
          >
            <ArrowLeftIcon className="w-6 h-6 text-white" />
          </button>
          
          {/* Show source note link for agent notes */}
          {isAgentNote && sourceNote && (
            <button
              onClick={() => navigateToNote(sourceNote.id)}
              className="flex items-center gap-2 px-3 py-1 bg-gray-800 hover:bg-gray-700 rounded-lg transition-colors"
            >
              <span className="text-sm text-gray-300">Source:</span>
              <span className="text-sm text-white truncate max-w-32">{sourceNote.title}</span>
            </button>
          )}
          
          {/* Edit toggle for agent notes */}
          {isAgentNote && (
            <button
              onClick={() => setIsEditing(!isEditing)}
              className={`p-2 rounded-lg transition-colors ${
                isEditing 
                  ? 'bg-indigo-600 text-white' 
                  : 'hover:bg-gray-800 text-gray-400'
              }`}
              title={isEditing ? 'Stop editing' : 'Edit note'}
            >
              <PencilIcon className="w-5 h-5" />
            </button>
          )}
          
          {/* Simple delete button */}
          <button
            onClick={() => setShowDeleteConfirm(true)}
            className="p-2 rounded-lg hover:bg-red-600/20 transition-colors"
            title="Delete note"
          >
            <TrashIcon className="w-5 h-5 text-red-400" />
          </button>
        </div>
        </div>
      </motion.header>

      {/* Content */}
      <main className="flex-1 overflow-y-auto px-4 pb-24">
        <div className="max-w-4xl mx-auto">
        <div className="space-y-6 py-4">
          {/* Title and Stats */}
          <div className="space-y-4">
            <input
              type="text"
              value={title}
              onChange={handleTitleChange}
              className="w-full text-2xl font-bold bg-transparent text-white placeholder-gray-400 
                       border-none outline-none focus:ring-0"
              placeholder="Note Title"
              disabled={isAgentNote && !isEditing}
            />
            
            <div className="flex items-center justify-between text-sm text-gray-400">
              <div className="flex items-center gap-4">
                <span>Words: {getWordCount(content)}</span>
                <span>Characters: {getCharacterCount(content)}</span>
                {effectiveDuration > 0 && <span>Duration: {formatDuration(effectiveDuration)}</span>}
              </div>
              <div>
                Last edited: {formatDate(note.lastEdited)}
              </div>
            </div>
          </div>

          {/* Audio Player */}
          {note.audioUrl && (
            <div className="card">
              <div className="flex items-center gap-4">
                <button
                  onClick={handlePlayAudio}
                  className="w-12 h-12 rounded-full bg-indigo-600 hover:bg-indigo-700 flex items-center justify-center transition-colors"
                >
                  {isCurrentlyPlaying ? (
                    <PauseIcon className="w-5 h-5 text-white" />
                  ) : (
                    <PlayIcon className="w-5 h-5 text-white ml-0.5" />
                  )}
                </button>
                <div>
                  <div className="text-sm text-gray-300">Audio Recording</div>
                  <div className="text-xs text-gray-400">
                    {isCurrentlyPlaying ? (
                      `${formatTime(globalAudioCurrentTime)} / ${formatTime(progressDuration)}`
                    ) : (
                      effectiveDuration > 0 ? `Duration: ${formatDuration(effectiveDuration)}` : 'Click to play'
                    )}
                  </div>
                </div>

                <div className="flex-1"></div>
                {/* Audio Controls */}
                <div className="flex items-center gap-1">
                  {/* Retranscribe button */}
                  {!isTranscribing && (
                    <button
                      onClick={() => setShowRetranscribeConfirm(true)}
                      className="p-2 rounded-lg bg-indigo-600/20 hover:bg-indigo-600/30 transition-colors"
                      title="Re-transcribe audio"
                    >
                      <SparklesIcon className="w-4 h-4 text-indigo-400" />
                    </button>
                  )}
                  <button
                    onClick={handleDeleteAudio}
                    className="p-2 rounded-lg hover:bg-red-600/20 transition-colors"
                    title="Delete audio recording"
                  >
                    <TrashIcon className="w-4 h-4 text-red-400" />
                  </button>
                </div>
              </div>
            </div>
          )}

          {/* Show transcription/model loading status */}
          {isTranscribing && (
            <div className="card">
              <div className="flex items-center gap-3 mb-3">
                <motion.div
                  animate={{ rotate: 360 }}
                  transition={{ duration: 1, repeat: Infinity, ease: "linear" }}
                  className="w-5 h-5 border-2 border-indigo-500 border-t-transparent rounded-full"
                />
                <span className="text-sm text-indigo-300 font-medium">
                  {transcriptionStatus || 'Processing...'}
                </span>
              </div>
            </div>
          )}

          {/* Tags */}
          <div className="space-y-3">
            <div className="flex flex-wrap gap-2">
              {note.tags.map(tag => (
                <span 
                  key={tag} 
                  className="inline-flex items-center gap-1 px-3 py-1 bg-indigo-600/20 text-indigo-300 
                           rounded-full text-sm border border-indigo-600/30"
                >
                  {tag}
                  {(!isAgentNote || isEditing) && (
                  <button
                    onClick={() => handleRemoveTag(tag)}
                    className="ml-1 text-indigo-400 hover:text-indigo-200"
                  >
                    ×
                  </button>
                  )}
                </span>
              ))}
            </div>
            {(!isAgentNote || isEditing) && (
            <input
              type="text"
              value={tagInput}
              onChange={(e) => setTagInput(e.target.value)}
              onKeyPress={handleAddTag}
              placeholder="Add tags (press Enter)"
              className="w-full px-3 py-2 bg-gray-800 border border-gray-700 rounded-lg 
                       text-white placeholder-gray-400 focus:outline-none focus:ring-2 
                       focus:ring-indigo-500 focus:border-transparent"
            />
            )}
          </div>

          {/* Editor */}
          {isAgentNote ? (
            <div className="border border-gray-700 rounded-lg bg-gray-800 p-4">
              FUCKING CREPE:<CrepeEditorWrapper
                content={note.content}
                onChange={handleEditorChange}
                placeholder="Start writing your note..."
              />
            </div>
<<<<<<< HEAD
          ) : (<>
            FUCKING MILKDOWN: <MilkdownEditorWrapper
=======
          ) : (
            <TiptapEditor
              ref={editorRef}
>>>>>>> 3d43569f
              content={editorContent}
              onChange={handleEditorChange}
              placeholder="Start writing your note..."
            />
          </>)}
          
          {/* AI Takeaways */}
          {!isAgentNote && takeawayNotes.length > 0 && (
            <div className="space-y-3">
              <h3 className="text-lg font-semibold text-white flex items-center justify-between">
                <div className="flex items-center gap-2">
                <SparklesIcon className="w-5 h-5 text-indigo-400" />
                  Recent AI Takeaways
                </div>
                <span className="text-sm text-gray-400 font-normal">
                  {takeawayNotes.length} generated
                </span>
              </h3>
              <div className="space-y-3">
                {takeawayNotes
                  .sort((a, b) => (b.createdAt || b.created || 0) - (a.createdAt || a.created || 0))
                  .map((takeaway) => (
                    <TakeawayCard
                      key={takeaway.id}
                      takeaway={takeaway}
                      onSelect={(id) => navigateToNote(id)}
                      onDelete={(id) => deleteNote(id)}
                    />
                ))}
              </div>
            </div>
          )}
          
          {/* Action Buttons */}
          <div className="flex gap-3">
            <div className="flex-1"></div>
            
            {/* AI Agents Button */}
            {canRunAnyAgents() && content.trim() && (
              <button
                onClick={() => setShowRunAgentsDialog(true)}
                disabled={agentsProcessing}
                className="flex items-center gap-2 px-4 py-2 bg-indigo-600 hover:bg-indigo-700 
                         disabled:bg-gray-600 disabled:cursor-not-allowed text-white rounded-lg transition-colors"
              >
                <SparklesIcon className="w-5 h-5" />
                Run AI Agents
              </button>
            )}
            
            <button
              onClick={handleCopyToClipboard}
              className="flex items-center gap-2 px-4 py-2 bg-gray-700 hover:bg-gray-600 
                       text-white rounded-lg transition-colors"
            >
              <DocumentDuplicateIcon className="w-5 h-5" />
              Copy
            </button>
          </div>

          {/* Agent Processing Status */}
          {agentsProcessing && (
            <div className="card bg-indigo-900/20 border-indigo-700/30">
              <div className="flex items-center gap-3">
                <motion.div
                  animate={{ rotate: 360 }}
                  transition={{ duration: 1, repeat: Infinity, ease: "linear" }}
                  className="w-5 h-5 border-2 border-indigo-500 border-t-transparent rounded-full"
                />
                <div>
                  <h3 className="font-medium text-indigo-300">AI Agents Processing</h3>
                  <p className="text-sm text-indigo-400">{agentsStatus || 'Running agents...'}</p>
                </div>
              </div>
            </div>
          )}

        </div>
        </div>
      </main>

      {/* Bottom Navigation */}
      {onTabChange && (
        <BottomNavigation activeTab={activeTab} onTabChange={onTabChange} />
      )}

      {/* Delete Confirmation Modal */}
      <AnimatePresence>
        {showDeleteConfirm && (
          <motion.div
            initial={{ opacity: 0 }}
            animate={{ opacity: 1 }}
            exit={{ opacity: 0 }}
            className="fixed inset-0 bg-black/50 flex items-center justify-center p-4 z-50"
          >
            <motion.div
              initial={{ opacity: 0, scale: 0.95 }}
              animate={{ opacity: 1, scale: 1 }}
              exit={{ opacity: 0, scale: 0.95 }}
              className="bg-gray-800 rounded-xl p-6 max-w-md w-full border border-gray-700"
            >
              <h3 className="text-lg font-semibold text-white mb-4">Delete Note</h3>
              <p className="text-gray-300 mb-6">
                Are you sure you want to delete this note? This action cannot be undone.
              </p>
              <div className="flex justify-end gap-2">
                <button
                  onClick={() => setShowDeleteConfirm(false)}
                  className="px-4 py-2 bg-gray-700 hover:bg-gray-600 text-white rounded-lg transition-colors"
                >
                  Cancel
                </button>
                <button
                  onClick={handleDeleteNote}
                  className="px-4 py-2 bg-red-600 hover:bg-red-700 text-white rounded-lg transition-colors"
                >
                  Delete
                </button>
              </div>
            </motion.div>
          </motion.div>
        )}
      </AnimatePresence>
      
      {/* Retranscribe Confirmation Modal */}
      <AnimatePresence>
        {showRetranscribeConfirm && (
          <motion.div
            initial={{ opacity: 0 }}
            animate={{ opacity: 1 }}
            exit={{ opacity: 0 }}
            className="fixed inset-0 bg-black/50 flex items-center justify-center p-4 z-50"
          >
            <motion.div
              initial={{ opacity: 0, scale: 0.95 }}
              animate={{ opacity: 1, scale: 1 }}
              exit={{ opacity: 0, scale: 0.95 }}
              className="bg-gray-800 rounded-xl p-6 max-w-md w-full border border-gray-700"
            >
              <h3 className="text-lg font-semibold text-white mb-4">Re-transcribe Audio</h3>
              <p className="text-gray-300 mb-6">
                This will replace the current content with a new transcription. This action cannot be undone.
              </p>
              <div className="flex justify-end gap-2">
                <button
                  onClick={() => setShowRetranscribeConfirm(false)}
                  className="px-4 py-2 bg-gray-700 hover:bg-gray-600 text-white rounded-lg transition-colors"
                >
                  Cancel
                </button>
                <button
                  onClick={handleRetranscribe}
                  className="px-4 py-2 bg-indigo-600 hover:bg-indigo-700 text-white rounded-lg transition-colors"
                >
                  Re-transcribe
                </button>
              </div>
            </motion.div>
          </motion.div>
        )}
      </AnimatePresence>

      {/* Run AI Agents Dialog */}
      <AnimatePresence>
        {showRunAgentsDialog && (
          <RunAgentsDialog
            isOpen={showRunAgentsDialog}
            onClose={() => setShowRunAgentsDialog(false)}
            noteId={note.id}
            onComplete={() => {
              // Refresh the page or update state as needed
              console.log('🤖 Agents completed running');
            }}
          />
        )}
      </AnimatePresence>
      
      {/* Delete Audio Confirmation Modal */}
      <AnimatePresence>
        {showDeleteAudioConfirm && (
          <motion.div
            initial={{ opacity: 0 }}
            animate={{ opacity: 1 }}
            exit={{ opacity: 0 }}
            className="fixed inset-0 bg-black/50 flex items-center justify-center p-4 z-50"
          >
            <motion.div
              initial={{ opacity: 0, scale: 0.95 }}
              animate={{ opacity: 1, scale: 1 }}
              exit={{ opacity: 0, scale: 0.95 }}
              className="bg-gray-800 rounded-xl p-6 max-w-md w-full border border-gray-700"
            >
              <h3 className="text-lg font-semibold text-white mb-4">Delete Audio Recording</h3>
              <p className="text-gray-300 mb-6">
                Are you sure you want to delete the audio recording? The text content will be preserved.
              </p>
              <div className="flex justify-end gap-2">
                <button
                  onClick={() => setShowDeleteAudioConfirm(false)}
                  className="px-4 py-2 bg-gray-700 hover:bg-gray-600 text-white rounded-lg transition-colors"
                >
                  Cancel
                </button>
                <button
                  onClick={handleConfirmDeleteAudio}
                  className="px-4 py-2 bg-red-600 hover:bg-red-700 text-white rounded-lg transition-colors"
                >
                  Delete Audio
                </button>
              </div>
            </motion.div>
          </motion.div>
        )}
      </AnimatePresence>
    </div>
      
  );
};<|MERGE_RESOLUTION|>--- conflicted
+++ resolved
@@ -497,14 +497,8 @@
                 placeholder="Start writing your note..."
               />
             </div>
-<<<<<<< HEAD
           ) : (<>
             FUCKING MILKDOWN: <MilkdownEditorWrapper
-=======
-          ) : (
-            <TiptapEditor
-              ref={editorRef}
->>>>>>> 3d43569f
               content={editorContent}
               onChange={handleEditorChange}
               placeholder="Start writing your note..."
